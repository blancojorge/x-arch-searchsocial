function getAllURLParameters() {
  const parameterRegex = /[?&]+([^=&;$]+)=([^&#;$]*)/gi;
  const parameters = {};

  while ((regexMatch = parameterRegex.exec(window.location.href)) !== null) {
    parameters[regexMatch[1]] = decodeParameterValue(regexMatch[2]);
  }

  return parameters;
}

function decodeParameterValue(parameterValue) {
  return decodeURIComponent(parameterValue.replace(/\+/g, '%20')) || null;
}

function popURLParameter(parametersDictionary, parameterKey) {
  const parameterValue = parametersDictionary[parameterKey];

  if (parameterValue) {
    delete parametersDictionary[parameterKey];
    return parameterValue;
  }
}

const URLParameters = getAllURLParameters();
const popFromURLParameters = popURLParameter.bind(this, URLParameters);

function getEnv() {
  const env = popFromURLParameters('env');
  const envsDict = {
    live: '',
    staging: 'staging',
    test: 'test'
  };

  if (env) {
    return envsDict[env];
  }

  if (!!document.location.host.match(/localhost|\.test\.|\.staging\./)) {
    return 'staging';
  }

  return undefined;
}

function getIsolationStrategy() {
  const isolation = popFromURLParameters('isolation');

  return isolation === undefined ? undefined : isolation === 'true';
}

const instance = popFromURLParameters('instance') || 'empathy';
const env = getEnv();
const scope = popFromURLParameters('scope') || 'desktop';
const lang = popFromURLParameters('lang') || 'en';
const device = popFromURLParameters('device') || undefined;
const uiLang = popFromURLParameters('uiLang') || lang;
const currency = popFromURLParameters('currency') || 'EUR';
const consent = popFromURLParameters('consent') !== 'false';
const documentDirection = popFromURLParameters('doc-dir') || 'ltr';
const store = popFromURLParameters('store') || undefined;
const isolate = getIsolationStrategy();
popFromURLParameters('query'); // prevent the query from be included as extra param
popFromURLParameters('filter'); // Prevent the filters to be included as extra param

window.__enableVueDevtools__ = true;
window.initX = {
  instance,
  env,
  scope,
  lang,
  device,
  uiLang,
  currency,
  consent,
  documentDirection,
  store,
  isolate,
  ...URLParameters,
  queriesPreview: [
    {
      query: 'dress',
      title: 'Autumn dresses by Marni',
      filters: ['brand:marni', 'categoryIds:12fad53d7']
    },
    {
      query: 'belted legging',
      filters: ['categoryIds:1b5f82125'],
      title: 'Belted leggings'
    },
    {
      query: 'bags',
      extraParams: {
        sort: 'price desc'
      },
      title: 'Exclusive bags'
    },
    {
      query: 'sunglasses',
      title: 'Sunshine ready'
    },
    {
      query: 'woven hat',
      title: 'Elegant Sunshield'
    }
  ]
};

window.addEventListener('load', () => {
  window.wysiwyg.setConfig({
    auth: {
      baseUrl: 'https://iam.empathy.co',
      clientId: 'wysiwyg'
    },
    analytics: {
      baseUrl: 'https://api.staging.empathy.co/statistics/v2'
    },
    conversational: {
      baseUrl: 'https://gplay-rag.internal.test.empathy.co'
    },
<<<<<<< HEAD
    search: {
      baseUrl: 'https://api.staging.empathy.co/search/v1'
    },
    lang,
=======
>>>>>>> 5e139032
    instance,
    lang,
    audience: 'enterprise',
    playboardUrl: `https://playboard-platform.staging.empathy.co/${instance}`,
    appContainerSelector: '.x-root-container',
    searchLayerSelector: '.x'
  });
});<|MERGE_RESOLUTION|>--- conflicted
+++ resolved
@@ -119,13 +119,9 @@
     conversational: {
       baseUrl: 'https://gplay-rag.internal.test.empathy.co'
     },
-<<<<<<< HEAD
     search: {
       baseUrl: 'https://api.staging.empathy.co/search/v1'
     },
-    lang,
-=======
->>>>>>> 5e139032
     instance,
     lang,
     audience: 'enterprise',
